--- conflicted
+++ resolved
@@ -73,11 +73,7 @@
         foreach ($zoomstoupdate as $zoom) {
             $gotinfo = false;
             try {
-<<<<<<< HEAD
-                $response = $service->get_meeting_webinar_info($zoom->meeting_id, $zoom->webinar);
-=======
                 $response = $service->get_meeting_info($zoom);
->>>>>>> 3aedb5b3
                 $gotinfo = true;
             } catch (moodle_exception $error) {
                 if (strpos($error, 'is not found or has expired') === false) {
@@ -115,14 +111,6 @@
                     }
                 }
             }
-<<<<<<< HEAD
-        }
-
-        // Clear caches for meetings whose topic/title changed (and rebuild as needed).
-        foreach ($courseidstoupdate as $courseid) {
-            rebuild_course_cache($courseid, true);
-=======
->>>>>>> 3aedb5b3
         }
 
         // Clear caches for meetings whose topic/title changed (and rebuild as needed).
