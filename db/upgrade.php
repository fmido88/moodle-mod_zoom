--- conflicted
+++ resolved
@@ -165,11 +165,7 @@
         upgrade_mod_savepoint(true, 2018071900, 'zoom');
     }
 
-<<<<<<< HEAD
-    if ($oldversion < 2018072000) {
-=======
     if ($oldversion < 2018081700) {
->>>>>>> ba8e8c6b
         // Start zoom table modifications.
         $table = new xmldb_table('zoom');
 
@@ -198,11 +194,7 @@
         }
 
         // Zoom savepoint reached.
-<<<<<<< HEAD
-        upgrade_mod_savepoint(true, 2018072000, 'zoom');
-=======
         upgrade_mod_savepoint(true, 2018081700, 'zoom');
->>>>>>> ba8e8c6b
     }
 
     return true;
