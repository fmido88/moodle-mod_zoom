<?php
// This file is part of the Zoom plugin for Moodle - http://moodle.org/
//
// Moodle is free software: you can redistribute it and/or modify
// it under the terms of the GNU General Public License as published by
// the Free Software Foundation, either version 3 of the License, or
// (at your option) any later version.
//
// Moodle is distributed in the hope that it will be useful,
// but WITHOUT ANY WARRANTY; without even the implied warranty of
// MERCHANTABILITY or FITNESS FOR A PARTICULAR PURPOSE.  See the
// GNU General Public License for more details.
//
// You should have received a copy of the GNU General Public License
// along with Moodle.  If not, see <http://www.gnu.org/licenses/>.


/**
 * English strings for zoom.
 *
 * @package    mod_zoom
 * @copyright  2015 UC Regents
 * @license    http://www.gnu.org/copyleft/gpl.html GNU GPL v3 or later
 */

defined('MOODLE_INTERNAL') || die();

$string['actions'] = 'Actions';
$string['addtocalendar'] = 'Add to calendar';
$string['alternative_hosts'] = 'Alternative Hosts';
$string['alternative_hosts_help'] = 'The alternative host option allows you to schedule meetings and designate another Pro user on the same account to start the meeting or webinar if you are unable to. This user will receive an email notifying them that they\'ve been added as an alternative host, with a link to start the meeting. Separate multiple emails by comma (without spaces).';
$string['allmeetings'] = 'All meetings';
$string['apikey'] = 'Zoom API key';
$string['apikey_desc'] = '';
$string['apisecret'] = 'Zoom API secret';
$string['apisecret_desc'] = '';
$string['apiurl'] = 'Zoom API url';
$string['apiurl_desc'] = '';
<<<<<<< HEAD
$string['attentiveness_score'] = 'Attentiveness score';
=======
$string['attentiveness_score'] = 'Attentiveness Score*';
$string['attentiveness_score_help'] = '*Attentiveness score is lowered when a participant does not have Zoom in focus for more than 30 seconds when someone is sharing a screen.';
>>>>>>> 58eba551
$string['audio_both'] = 'Both';
$string['audio_telephony'] = 'Telephony only';
$string['audio_voip'] = 'Voip only';
$string['cachedef_zoomid'] = 'The zoom user id of the user';
$string['cachedef_sessions'] = 'Information from the zoom get user report request';
$string['clickjoin'] = 'Clicked join meeting button';
$string['connectionok'] = 'Connection working.';
$string['connectionfailed'] = 'Connection failed: ';
$string['connectionstatus'] = 'Connection status';
$string['defaultsettings'] = 'Default Zoom settings';
$string['defaultsettings_help'] = 'These settings define the defaults for all new Zoom meetings and webinars.';
$string['duration'] = 'Duration (minutes)';
$string['endtime'] = 'End time';
$string['err_duration_nonpositive'] = 'The duration must be positive.';
$string['err_duration_too_long'] = 'The duration cannot exceed 150 hours.';
$string['err_long_timeframe'] = 'Requested time frame too long, showing results of latest month in range.';
$string['err_password'] = 'Password may only contain the following characters: [a-z A-Z 0-9 @ - _ *]. Max of 10 characters.';
$string['err_start_time_past'] = 'The start date cannot be in the past.';
$string['errorwebservice'] = 'Zoom webservice error: {$a}.';
$string['export'] = 'Export';
$string['firstjoin'] = 'First able to join';
$string['firstjoin_desc'] = 'The earliest a user can join a scheduled meeting (minutes before start).';
$string['getmeetingreports'] = 'Get meeting report from Zoom';
$string['googlecalendar'] = 'Google Calendar';
$string['googleiconalt'] = 'Google icon';
$string['invalid_status'] = 'Status invalid, check the database.';
$string['join'] = 'Join';
$string['joinbeforehost'] = 'Join meeting before host';
$string['join_link'] = 'Join link';
$string['join_meeting'] = 'Join Meeting';
$string['jointime'] = 'Join time';
$string['leavetime'] = 'Leave time';
$string['login_api'] = 'API';
$string['login_facebook'] = 'Facebook';
$string['login_google'] = 'Google';
$string['login_sso'] = 'Single sign-on';
$string['login_zoom'] = 'Zoom';
$string['logintypes'] = 'Login types';
$string['logintypesexplain'] = 'Select all login types for user email lookup. Hold CTRL key to select multiple fields. (Options are listed in the order that lookup will be attempted)';
$string['licensesnumber'] = 'Number of licenses';
$string['redefinelicenses'] = 'Redefine licenses';
$string['lowlicenses'] = 'If the number of your licenses exceeds those required, then when you create each new activity by the user, it will be assigned a PRO license by lowering the status of another user. The option is effective when the number of active PRO-licenses is more than 5.';
$string['meeting_nonexistent_on_zoom'] = 'Nonexistent on Zoom';
$string['meeting_finished'] = 'Finished';
$string['meeting_not_started'] = 'Not started';
$string['meetingoptions'] = 'Meeting option';
$string['meetingoptions_help'] = '*Join before host* allows attendees to join the meeting before the host joins or when the host cannot attend the meeting.';
$string['meeting_started'] = 'In progress';
$string['meeting_time'] = 'Start Time';
$string['modulename'] = 'Zoom meeting';
$string['modulenameplural'] = 'Zoom Meetings';
$string['modulename_help'] = 'Zoom is a video and web conferencing platform that gives authorized users the ability to host online meetings.';
$string['newmeetings'] = 'New Meetings';
$string['nomeetinginstances'] = 'No sessions found for this meeting.';
$string['noparticipants'] = 'No participants found for this session at this time.';
$string['nosessions'] = 'No sessions found for specified range.';
$string['nozooms'] = 'No meetings';
$string['off'] = 'Off';
$string['oldmeetings'] = 'Concluded Meetings';
$string['on'] = 'On';
$string['option_audio'] = 'Audio options';
$string['option_host_video'] = 'Host video';
$string['option_jbh'] = 'Enable join before host';
$string['option_participants_video'] = 'Participants video';
$string['outlook'] = 'Outlook';
$string['participants'] = 'Participants';
$string['password'] = 'Password';
$string['passwordprotected'] = 'Password Protected';
$string['pluginadministration'] = 'Manage Zoom meeting';
$string['pluginname'] = 'Zoom meeting';
$string['privacy:metadata:mdl_zoom_meeting_details'] = 'The database table that stores information about each meeting instance.';
$string['privacy:metadata:mdl_zoom_meeting_details:topic'] = 'The name of the meeting that the user attended.';
$string['privacy:metadata:mdl_zoom_meeting_participants'] = 'The database table that stores information about meeting participants.';
$string['privacy:metadata:mdl_zoom_meeting_participants:attentiveness_score'] = 'The participant\'s attentiveness score';
$string['privacy:metadata:mdl_zoom_meeting_participants:duration'] = 'How long the participant was in the meeting';
$string['privacy:metadata:mdl_zoom_meeting_participants:join_time'] = 'The time that the participant joined the meeting';
$string['privacy:metadata:mdl_zoom_meeting_participants:leave_time'] = 'The time that the participant left the meeting';
$string['privacy:metadata:mdl_zoom_meeting_participants:name'] = 'The name of the participant';
$string['privacy:metadata:mdl_zoom_meeting_participants:user_email'] = 'The email of the participant';
$string['recurringmeeting'] = 'Recurring';
$string['recurringmeeting_help'] = 'Has no end date';
$string['recurringmeetinglong'] = 'Recurring meeting (meeting with no end date or time)';
$string['report'] = 'Reports';
$string['reportapicalls'] = 'Report API calls exhausted';
$string['requirepassword'] = 'Require meeting password';
$string['resetapicalls'] = 'Reset the number of available API calls';
$string['sessions'] = 'Sessions';
$string['start'] = 'Start';
$string['starthostjoins'] = 'Start video when host joins';
$string['start_meeting'] = 'Start Meeting';
$string['startpartjoins'] = 'Start video when participant joins';
$string['start_time'] = 'When';
$string['starttime'] = 'Start time';
$string['status'] = 'Status';
$string['title'] = 'Title';
$string['topic'] = 'Topic';
$string['unavailable'] = 'Unable to join at this time';
$string['updatemeetings'] = 'Update meeting settings from Zoom';
$string['usepersonalmeeting'] = 'Use personal meeting ID {$a}';
$string['webinar'] = 'Webinar';
$string['webinar_help'] = 'This option is only available to pre-authorized Zoom accounts.';
$string['webinar_already_true'] = '<p><b>This module was already set as a webinar, not meeting. You cannot toggle this setting after creating the webinar.</b></p>';
$string['webinar_already_false'] = '<p><b>This module was already set as a meeting, not webinar. You cannot toggle this setting after creating the meeting.</b></p>';
$string['windowsiconalt'] = 'Windows icon';
$string['zoom:addinstance'] = 'Add a new Zoom meeting';
$string['zoomerr'] = 'An error occured with Zoom.'; // Generic error.
$string['zoomerr_apikey_missing'] = 'Zoom API key not found';
$string['zoomerr_apisecret_missing'] = 'Zoom API secret not found';
$string['zoomerr_id_missing'] = 'You must specify a course_module ID or an instance ID';
$string['zoomerr_licensescount_missing'] = 'Zoom utmost setting found but, licensescount setting not found';
$string['zoomerr_meetingnotfound'] = 'This meeting cannot be found on Zoom. You can <a href="{$a->recreate}">recreate it here</a> or <a href="{$a->delete}">delete it completely</a>.';
$string['zoomerr_meetingnotfound_info'] = 'This meeting cannot be found on Zoom. Please contact the meeting host if you have questions.';
$string['zoomerr_usernotfound'] = 'You are using Zoom for the first time, so you must enable your Zoom account by logging in to <a href="{$a}" target="_blank">{$a}</a> with your login credentials. Once you\'ve activated your Zoom account, reload this page and continue setting up your meeting.';
$string['zoomurl'] = 'Zoom home page URL';
$string['zoomurl_desc'] = '';
$string['zoom:view'] = 'View Zoom meetings';<|MERGE_RESOLUTION|>--- conflicted
+++ resolved
@@ -36,12 +36,8 @@
 $string['apisecret_desc'] = '';
 $string['apiurl'] = 'Zoom API url';
 $string['apiurl_desc'] = '';
-<<<<<<< HEAD
-$string['attentiveness_score'] = 'Attentiveness score';
-=======
-$string['attentiveness_score'] = 'Attentiveness Score*';
+$string['attentiveness_score'] = 'Attentiveness score*';
 $string['attentiveness_score_help'] = '*Attentiveness score is lowered when a participant does not have Zoom in focus for more than 30 seconds when someone is sharing a screen.';
->>>>>>> 58eba551
 $string['audio_both'] = 'Both';
 $string['audio_telephony'] = 'Telephony only';
 $string['audio_voip'] = 'Voip only';
